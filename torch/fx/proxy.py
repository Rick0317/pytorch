--- conflicted
+++ resolved
@@ -7,12 +7,10 @@
 from .graph import magic_methods, reflectable_magic_methods, Graph
 from typing import Tuple, Dict, Optional, Iterable, Any, Iterator, Callable
 from .node import Target, Node, Argument, base_types, map_aggregate
-<<<<<<< HEAD
-=======
 from ._compatibility import compatibility
 from .operator_schemas import check_for_mutable_operation
->>>>>>> 7e4ebe06
-
+
+@compatibility(is_backward_compatible=True)
 class TracerBase:
     graph: Graph
     record_stack_traces : bool = False
@@ -20,6 +18,7 @@
     # Enableby default in 1.12
     check_mutable_operations : bool = False
 
+    @compatibility(is_backward_compatible=True)
     def create_node(self, kind : str, target : Target,
                     args : Tuple[Argument, ...], kwargs : Dict[str, Argument], name : Optional[str] = None,
                     type_expr : Optional[Any] = None) -> Node:
@@ -35,11 +34,11 @@
 
         return self.graph.create_node(kind, target, args, kwargs, name, type_expr)
 
+    @compatibility(is_backward_compatible=True)
     def proxy(self, node: Node) -> 'Proxy':
         return Proxy(node, self)
 
-
-
+    @compatibility(is_backward_compatible=True)
     def create_proxy(self, kind: str, target: Target, args: Tuple[Any, ...], kwargs: Dict[str, Any],
                      name: Optional[str] = None, type_expr : Optional[Any] = None,
                      proxy_factory_fn: Callable[[Node], 'Proxy'] = None):
@@ -97,6 +96,7 @@
 
         return frame
 
+    @compatibility(is_backward_compatible=True)
     def create_arg(self, a: Any) -> Argument:
         """
         A method that lowers the objects seen as arguments during symbolic evaluation
@@ -142,6 +142,7 @@
 
         raise NotImplementedError(f"argument of type: {type(a)}")
 
+    @compatibility(is_backward_compatible=True)
     def to_bool(self, obj: 'Proxy') -> bool:
         """Called when a proxy object is being converted to a boolean, such as
         when used in control flow.  Normally we don't know what to do because
@@ -150,6 +151,7 @@
         """
         raise TraceError('symbolically traced variables cannot be used as inputs to control flow')
 
+    @compatibility(is_backward_compatible=True)
     def iter(self, obj: 'Proxy') -> Iterator:
         """Called when a proxy object is being iterated over, such as
         when used in control flow.  Normally we don't know what to do because
@@ -165,6 +167,7 @@
                          ' Proxy docstring for help troubleshooting '
                          'Proxy iteration errors')
 
+    @compatibility(is_backward_compatible=True)
     def keys(self, obj: 'Proxy') -> Any:
         """Called when a proxy object is has the keys() method called.
         This is what happens when ** is called on a proxy. This should return an
@@ -174,15 +177,17 @@
 
 
 # used in Proxy object when just appending to the graph while not tracing.
+@compatibility(is_backward_compatible=True)
 class GraphAppendingTracer(TracerBase):
     def __init__(self, graph: Graph):
         super().__init__()
         self.graph = graph
 
+@compatibility(is_backward_compatible=True)
 class TraceError(ValueError):
     pass
 
-
+@compatibility(is_backward_compatible=True)
 class Proxy:
     """
     ``Proxy`` objects are ``Node`` wrappers that flow through the
@@ -211,6 +216,8 @@
     For a more detailed description into the Proxy internals, check out
     the "Proxy" section in `torch/fx/OVERVIEW.md`
     """
+
+    @compatibility(is_backward_compatible=True)
     def __init__(self, node: Node, tracer: 'Optional[TracerBase]' = None):
         if tracer is None:
             # This allows you to create a Proxy object around a raw Node
@@ -243,6 +250,7 @@
     def __bool__(self) -> bool:
         return self.tracer.to_bool(self)
 
+    @compatibility(is_backward_compatible=True)
     def keys(self):
         return self.tracer.keys(self)
 
@@ -264,7 +272,9 @@
             return self.tracer.create_proxy('call_function', orig_method, args, kwargs,
                                             name=self.tracer.graph._target_to_str(orig_method.__name__))
 
+@compatibility(is_backward_compatible=True)
 class Attribute(Proxy):
+    @compatibility(is_backward_compatible=True)
     def __init__(self, root: Proxy, attr: str):
         self.root = root
         self.attr = attr
@@ -283,9 +293,10 @@
         return self.tracer.create_proxy('call_method', self.attr, (self.root,) + args, kwargs)
 
 
+@compatibility(is_backward_compatible=False)
 class ParameterProxy(Proxy):
     """
-    a special proxy which lets "shape", "size", "dim", and a few other
+    A special proxy which lets "shape", "size", "dim", and a few other
     attribute accesses pass through to the underlying  module parameter object,
     so that conditional tests on these attributes will not throw exception during tracing
     """
@@ -320,7 +331,7 @@
 
 
 for method in magic_methods:
-    def scope(method):
+    def _scope(method):
         def impl(*args, **kwargs):
             tracer = args[0].tracer
             target = getattr(operator, method)
@@ -328,7 +339,7 @@
         impl.__name__ = method
         as_magic = f'__{method}__'
         setattr(Proxy, as_magic, impl)
-    scope(method)
+    _scope(method)
 
 def _define_reflectable(orig_method_name):
     method_name = f'__r{orig_method_name}__'
